package proxmox

// inspired by https://github.com/Telmate/vagrant-proxmox/blob/master/lib/vagrant-proxmox/proxmox/connection.rb

import (
	"crypto/tls"
	"encoding/json"
	"errors"
	"fmt"
	"io"
	"net/http"
	"regexp"
	"strconv"
	"time"
)

// TaskTimeout - default async task call timeout in seconds
const TaskTimeout = 90

// TaskStatusCheckInterval - time between async checks in seconds
const TaskStatusCheckInterval = 2

// Client - URL, user and password to specifc Proxmox node
type Client struct {
	session  *Session
	ApiUrl   string
	Username string
	Password string
}

// VmRef - virtual machine ref parts
// map[type:qemu node:proxmox1-xx id:qemu/132 diskread:5.57424738e+08 disk:0 netin:5.9297450593e+10 mem:3.3235968e+09 uptime:1.4567097e+07 vmid:132 template:0 maxcpu:2 netout:6.053310416e+09 maxdisk:3.4359738368e+10 maxmem:8.592031744e+09 diskwrite:1.49663619584e+12 status:running cpu:0.00386980694947209 name:appt-app1-dev.xxx.xx]
type VmRef struct {
	vmId   int
	node   string
	vmType string
}

func (vmr *VmRef) SetNode(node string) {
	vmr.node = node
	return
}

func (vmr *VmRef) SetVmType(vmType string) {
	vmr.vmType = vmType
	return
}

func (vmr *VmRef) VmId() int {
	return vmr.vmId
}

func (vmr *VmRef) Node() string {
	return vmr.node
}

func NewVmRef(vmId int) (vmr *VmRef) {
	vmr = &VmRef{vmId: vmId, node: "", vmType: ""}
	return
}

func NewClient(apiUrl string, hclient *http.Client, tls *tls.Config) (client *Client, err error) {
	var sess *Session
	sess, err = NewSession(apiUrl, hclient, tls)
	if err == nil {
		client = &Client{session: sess, ApiUrl: apiUrl}
	}
	return client, err
}

func (c *Client) Login(username string, password string) (err error) {
	c.Username = username
	c.Password = password
	return c.session.Login(username, password)
}

func (c *Client) GetJsonRetryable(url string, data *map[string]interface{}, tries int) error {
	var statErr error
	for ii := 0; ii < tries; ii++ {
		_, statErr = c.session.GetJSON(url, nil, nil, data)
		if statErr == nil {
			return nil
		}
		// if statErr != io.ErrUnexpectedEOF { // don't give up on ErrUnexpectedEOF
		//   return statErr
		// }
		time.Sleep(5 * time.Second)
	}
	return statErr
}

func (c *Client) GetNodeList() (list map[string]interface{}, err error) {
	err = c.GetJsonRetryable("/nodes", &list, 3)
	return
}

func (c *Client) GetVmList() (list map[string]interface{}, err error) {
	err = c.GetJsonRetryable("/cluster/resources?type=vm", &list, 3)
	return
}

func (c *Client) CheckVmRef(vmr *VmRef) (err error) {
	if vmr.node == "" || vmr.vmType == "" {
		_, err = c.GetVmInfo(vmr)
	}
	return
}

func (c *Client) GetVmInfo(vmr *VmRef) (vmInfo map[string]interface{}, err error) {
	resp, err := c.GetVmList()
	vms := resp["data"].([]interface{})
	for vmii := range vms {
		vm := vms[vmii].(map[string]interface{})
		if int(vm["vmid"].(float64)) == vmr.vmId {
			vmInfo = vm
			vmr.node = vmInfo["node"].(string)
			vmr.vmType = vmInfo["type"].(string)
			return
		}
	}
	return nil, errors.New(fmt.Sprintf("Vm '%d' not found", vmr.vmId))
}

func (c *Client) GetVmRefByName(vmName string) (vmr *VmRef, err error) {
	resp, err := c.GetVmList()
	vms := resp["data"].([]interface{})
	for vmii := range vms {
		vm := vms[vmii].(map[string]interface{})
		if vm["name"] != nil && vm["name"].(string) == vmName {
			vmr = NewVmRef(int(vm["vmid"].(float64)))
			vmr.node = vm["node"].(string)
			vmr.vmType = vm["type"].(string)
			return
		}
	}
	return nil, errors.New(fmt.Sprintf("Vm '%s' not found", vmName))
}

func (c *Client) GetVmState(vmr *VmRef) (vmState map[string]interface{}, err error) {
	err = c.CheckVmRef(vmr)
	if err != nil {
		return nil, err
	}
	var data map[string]interface{}
	url := fmt.Sprintf("/nodes/%s/%s/%d/status/current", vmr.node, vmr.vmType, vmr.vmId)
	err = c.GetJsonRetryable(url, &data, 3)
	if err != nil {
		return nil, err
	}
	if data["data"] == nil {
		return nil, errors.New("Vm STATE not readable")
	}
	vmState = data["data"].(map[string]interface{})
	return
}

func (c *Client) GetVmConfig(vmr *VmRef) (vmConfig map[string]interface{}, err error) {
	err = c.CheckVmRef(vmr)
	if err != nil {
		return nil, err
	}
	var data map[string]interface{}
	url := fmt.Sprintf("/nodes/%s/%s/%d/config", vmr.node, vmr.vmType, vmr.vmId)
	err = c.GetJsonRetryable(url, &data, 3)
	if err != nil {
		return nil, err
	}
	if data["data"] == nil {
		return nil, errors.New("Vm CONFIG not readable")
	}
	vmConfig = data["data"].(map[string]interface{})
	return
}

func (c *Client) MonitorCmd(vmr *VmRef, command string) (monitorRes map[string]interface{}, err error) {
	err = c.CheckVmRef(vmr)
	if err != nil {
		return nil, err
	}
	reqbody := ParamsToBody(map[string]interface{}{"command": command})
	url := fmt.Sprintf("/nodes/%s/%s/%d/monitor", vmr.node, vmr.vmType, vmr.vmId)
	resp, err := c.session.Post(url, nil, nil, &reqbody)
	monitorRes = ResponseJSON(resp)
	return
}

// WaitForCompletion - poll the API for task completion
func (c *Client) WaitForCompletion(taskResponse map[string]interface{}) (waitExitStatus string, err error) {
	if taskResponse["errors"] != nil {
		errJSON, _ := json.MarshalIndent(taskResponse["errors"], "", "  ")
		return string(errJSON), errors.New("Error reponse")
	}
	if taskResponse["data"] == nil {
		return "", nil
	}
	waited := 0
	taskUpid := taskResponse["data"].(string)
	for waited < TaskTimeout {
		exitStatus, statErr := c.GetTaskExitstatus(taskUpid)
		if statErr != nil {
			if statErr != io.ErrUnexpectedEOF { // don't give up on ErrUnexpectedEOF
				return "", statErr
			}
		}
		if exitStatus != nil {
			waitExitStatus = exitStatus.(string)
			return
		}
		time.Sleep(TaskStatusCheckInterval * time.Second)
		waited = waited + TaskStatusCheckInterval
	}
	return "", errors.New("Wait timeout for:" + taskUpid)
}

var rxTaskNode = regexp.MustCompile("UPID:(.*?):")

func (c *Client) GetTaskExitstatus(taskUpid string) (exitStatus interface{}, err error) {
	node := rxTaskNode.FindStringSubmatch(taskUpid)[1]
	url := fmt.Sprintf("/nodes/%s/tasks/%s/status", node, taskUpid)
	var data map[string]interface{}
	_, err = c.session.GetJSON(url, nil, nil, &data)
	if err == nil {
		exitStatus = data["data"].(map[string]interface{})["exitstatus"]
	}
	return
}

func (c *Client) StatusChangeVm(vmr *VmRef, setStatus string) (exitStatus string, err error) {
	err = c.CheckVmRef(vmr)
	if err != nil {
		return "", err
	}

	url := fmt.Sprintf("/nodes/%s/%s/%d/status/%s", vmr.node, vmr.vmType, vmr.vmId, setStatus)
	var taskResponse map[string]interface{}
	for i := 0; i < 3; i++ {
		_, err = c.session.PostJSON(url, nil, nil, nil, &taskResponse)
		exitStatus, err = c.WaitForCompletion(taskResponse)
		if exitStatus == "" {
			time.Sleep(TaskStatusCheckInterval * time.Second)
		} else {
			return
		}
	}
	return
}

func (c *Client) StartVm(vmr *VmRef) (exitStatus string, err error) {
	return c.StatusChangeVm(vmr, "start")
}

func (c *Client) StopVm(vmr *VmRef) (exitStatus string, err error) {
	return c.StatusChangeVm(vmr, "stop")
}

func (c *Client) ShutdownVm(vmr *VmRef) (exitStatus string, err error) {
	return c.StatusChangeVm(vmr, "shutdown")
}

func (c *Client) DeleteVm(vmr *VmRef) (exitStatus string, err error) {
	err = c.CheckVmRef(vmr)
	if err != nil {
		return "", err
	}
	url := fmt.Sprintf("/nodes/%s/%s/%d", vmr.node, vmr.vmType, vmr.vmId)
	var taskResponse map[string]interface{}
	_, err = c.session.RequestJSON("DELETE", url, nil, nil, nil, &taskResponse)
	exitStatus, err = c.WaitForCompletion(taskResponse)
	return
}

func (c *Client) CreateQemuVm(node string, vmParams map[string]interface{}) (exitStatus string, err error) {
	reqbody := ParamsToBody(vmParams)
	url := fmt.Sprintf("/nodes/%s/qemu", node)
	resp, err := c.session.Post(url, nil, nil, &reqbody)
	if err == nil {
		taskResponse := ResponseJSON(resp)
		exitStatus, err = c.WaitForCompletion(taskResponse)
	}
	return
}

func (c *Client) CloneQemuVm(vmr *VmRef, vmParams map[string]interface{}) (exitStatus string, err error) {
	reqbody := ParamsToBody(vmParams)
	url := fmt.Sprintf("/nodes/%s/qemu/%d/clone", vmr.node, vmr.vmId)
	resp, err := c.session.Post(url, nil, nil, &reqbody)
	if err == nil {
		taskResponse := ResponseJSON(resp)
		exitStatus, err = c.WaitForCompletion(taskResponse)
	}
	return
}

<<<<<<< HEAD
func (c *Client) RollbackQemuVm(vmr *VmRef, snapshot string) (exitStatus string, err error) {
	err = c.CheckVmRef(vmr)
	if err != nil {
		return "", err
	}
	url := fmt.Sprintf("/nodes/%s/%s/%d/snapshot/%s/rollback", vmr.node, vmr.vmType, vmr.vmId, snapshot)
	var taskResponse map[string]interface{}
	_, err = c.session.PostJSON(url, nil, nil, nil, &taskResponse)
	exitStatus, err = c.WaitForCompletion(taskResponse)
	return
}

// SetVmConfig - send config options
func (c *Client) SetVmConfig(vmr *VmRef, vmParams map[string]string) (exitStatus interface{}, err error) {
=======
func (c *Client) SetVmConfig(vmr *VmRef, vmParams map[string]interface{}) (exitStatus interface{}, err error) {
>>>>>>> 68d2447d
	reqbody := ParamsToBody(vmParams)
	url := fmt.Sprintf("/nodes/%s/%s/%d/config", vmr.node, vmr.vmType, vmr.vmId)
	resp, err := c.session.Post(url, nil, nil, &reqbody)
	if err == nil {
		taskResponse := ResponseJSON(resp)
		exitStatus, err = c.WaitForCompletion(taskResponse)
	}
	return
}

func (c *Client) ResizeQemuDisk(vmr *VmRef, disk string, moreSizeGB int) (exitStatus interface{}, err error) {
	// PUT
	//disk:virtio0
	//size:+2G
	if disk == "" {
		disk = "virtio0"
	}
	size := fmt.Sprintf("+%dG", moreSizeGB)
	reqbody := ParamsToBody(map[string]interface{}{"disk": disk, "size": size})
	url := fmt.Sprintf("/nodes/%s/%s/%d/resize", vmr.node, vmr.vmType, vmr.vmId)
	resp, err := c.session.Put(url, nil, nil, &reqbody)
	if err == nil {
		taskResponse := ResponseJSON(resp)
		exitStatus, err = c.WaitForCompletion(taskResponse)
	}
	return
}

// GetNextID - Get next free VMID
func (c *Client) GetNextID(currentID int) (nextID int, err error) {
	var data map[string]interface{}
	var url string
	if currentID > 0 {
		url = fmt.Sprintf("/cluster/nextid?vmid=%d", currentID)
	} else {
		url = "/cluster/nextid"
	}
	_, err = c.session.GetJSON(url, nil, nil, &data)
	if err == nil {
		if data["errors"] != nil {
			if currentID != 0 {
				return c.GetNextID(0)
			} else {
				return -1, errors.New("error using /cluster/nextid")
			}
		}
		nextID, err = strconv.Atoi(data["data"].(string))
	}
	return
}<|MERGE_RESOLUTION|>--- conflicted
+++ resolved
@@ -291,7 +291,6 @@
 	return
 }
 
-<<<<<<< HEAD
 func (c *Client) RollbackQemuVm(vmr *VmRef, snapshot string) (exitStatus string, err error) {
 	err = c.CheckVmRef(vmr)
 	if err != nil {
@@ -305,10 +304,7 @@
 }
 
 // SetVmConfig - send config options
-func (c *Client) SetVmConfig(vmr *VmRef, vmParams map[string]string) (exitStatus interface{}, err error) {
-=======
 func (c *Client) SetVmConfig(vmr *VmRef, vmParams map[string]interface{}) (exitStatus interface{}, err error) {
->>>>>>> 68d2447d
 	reqbody := ParamsToBody(vmParams)
 	url := fmt.Sprintf("/nodes/%s/%s/%d/config", vmr.node, vmr.vmType, vmr.vmId)
 	resp, err := c.session.Post(url, nil, nil, &reqbody)
